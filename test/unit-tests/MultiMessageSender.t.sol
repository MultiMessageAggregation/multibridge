--- conflicted
+++ resolved
@@ -104,13 +104,10 @@
     function test_remote_call_refund() public {
         vm.startPrank(caller);
 
-<<<<<<< HEAD
         // NOTE: caller is also configured as the refund address in this test setup
-=======
         uint256 expiration = block.timestamp + EXPIRATION_CONSTANT;
         uint256 nativeValue = 2 ether;
 
->>>>>>> dc99b0ff
         uint256 balanceBefore = gac.getRefundAddress().balance;
         sender.remoteCall{value: nativeValue}(DST_CHAIN_ID, address(42), bytes("42"), 0, expiration);
 
