// SPDX-License-Identifier: GPL-3.0-only
pragma solidity >=0.8.9;

/// library imports
import {Vm} from "forge-std/Test.sol";

/// local imports
import "../../../Setup.t.sol";
import "src/MultiBridgeMessageReceiver.sol";
import "src/interfaces/EIP5164/MessageExecutor.sol";
import "src/libraries/Error.sol";
import "src/libraries/Message.sol";
import "src/libraries/Types.sol";
import "src/libraries/TypeCasts.sol";
import {WormholeReceiverAdapter} from "src/adapters/wormhole/WormholeReceiverAdapter.sol";

contract WormholeReceiverAdapterTest is Setup {
    event MessageIdExecuted(uint256 indexed fromChainId, bytes32 indexed messageId);
    event SenderAdapterUpdated(address indexed oldSenderAdapter, address indexed newSenderAdapter);

    WormholeReceiverAdapter adapter;
    address currOwner;

    /// @dev initializes the setup
    function setUp() public override {
        super.setUp();

        vm.selectFork(fork[DST_CHAIN_ID]);
        adapter = WormholeReceiverAdapter(contractAddress[DST_CHAIN_ID]["WORMHOLE_RECEIVER_ADAPTER"]);
        currOwner = GAC(contractAddress[DST_CHAIN_ID]["GAC"]).owner();
    }

    /// @dev constructor
    function test_constructor() public {
        // checks existing setup
        assertEq(address(adapter.relayer()), POLYGON_RELAYER);
        assertEq(address(adapter.receiverGAC()), contractAddress[DST_CHAIN_ID]["GAC"]);
    }

    /// @dev constructor cannot be called with zero address relayer
    function test_constructor_zero_address_relayer() public {
        vm.expectRevert(Error.ZERO_ADDRESS_INPUT.selector);
        new WormholeReceiverAdapter(address(0), _wormholeChainId(ETHEREUM_CHAIN_ID), address(42));
    }

    /// @dev constructor cannot be called with zero address GAC
    function test_constructor_zero_address_gac() public {
        vm.expectRevert(Error.ZERO_ADDRESS_INPUT.selector);
        new WormholeReceiverAdapter(address(42), _wormholeChainId(ETHEREUM_CHAIN_ID), address(0));
    }

    /// @dev constructor cannot be called with zero sender chain id
    function test_constructor_zero_chain_id() public {
        vm.expectRevert(Error.INVALID_SENDER_CHAIN_ID.selector);
        new WormholeReceiverAdapter(address(42), uint16(0), address(42));
    }

    /// @dev gets the name
    function test_name() public {
        assertEq(adapter.name(), "WORMHOLE");
    }

    /// @dev updates sender adapter
    function test_update_sender_adapter() public {
        vm.startPrank(currOwner);

        vm.expectEmit(true, true, true, true, address(adapter));
        emit SenderAdapterUpdated(contractAddress[SRC_CHAIN_ID]["WORMHOLE_SENDER_ADAPTER"], address(42));

        adapter.updateSenderAdapter(address(42));

        assertEq(adapter.senderAdapter(), address(42));
        assertEq(adapter.senderChain(), uint16(2));
    }

    /// @dev only global owner can update sender adapter
    function test_update_sender_adapter_only_global_owner() public {
        vm.startPrank(caller);

        vm.expectRevert(Error.CALLER_NOT_OWNER.selector);
        adapter.updateSenderAdapter(address(42));
    }
    /// @dev cannot update sender adapter with zero address

    function test_update_sender_adapter_zero_address_input() public {
        vm.startPrank(currOwner);

        vm.expectRevert(Error.ZERO_ADDRESS_INPUT.selector);
        adapter.updateSenderAdapter(address(0));
    }

<<<<<<< HEAD
    /// @dev sets chain ID map
    function test_set_chain_id_map() public {
        vm.startPrank(currOwner);

        uint256[] memory origIds = new uint256[](1);
        origIds[0] = 1234;
        uint16[] memory whIds = new uint16[](1);
        whIds[0] = uint16(5678);
        adapter.setChainIdMap(origIds, whIds);

        assertEq(adapter.chainIdMap(1234), uint16(5678));
    }

    /// @dev only global owner can set chain ID map
    function test_set_chain_id_map_only_global_owner() public {
        vm.startPrank(caller);

        vm.expectRevert(Error.CALLER_NOT_OWNER.selector);
        adapter.setChainIdMap(new uint256[](0), new uint16[](0));
    }

    /// @dev cannot set chain ID map with mismatched array lengths
    function test_set_chain_id_map_array_length_mismatched() public {
        vm.startPrank(currOwner);

        vm.expectRevert(Error.ARRAY_LENGTH_MISMATCHED.selector);
        adapter.setChainIdMap(new uint256[](0), new uint16[](1));
    }

=======
>>>>>>> af18f6d1
    /// @dev receives Wormhole message
    function test_receive_wormhole_messages() public {
        vm.startPrank(POLYGON_RELAYER);

        address senderAdapter = contractAddress[SRC_CHAIN_ID]["WORMHOLE_SENDER_ADAPTER"];
        address receiverAddr = contractAddress[DST_CHAIN_ID]["MMA_RECEIVER"];
        MessageLibrary.Message memory message = MessageLibrary.Message({
            srcChainId: SRC_CHAIN_ID,
            dstChainId: DST_CHAIN_ID,
            target: address(42),
            nonce: 0,
            callData: bytes("42"),
            nativeValue: 0,
            expiration: type(uint256).max
        });
        bytes32 msgId = MessageLibrary.computeMsgId(message);

        AdapterPayload memory payload = AdapterPayload({
            msgId: msgId,
            senderAdapterCaller: address(42),
            receiverAdapter: address(adapter),
            finalDestination: receiverAddr,
            data: abi.encode(message)
        });

        vm.expectEmit(true, true, true, true, address(adapter));
        emit MessageIdExecuted(SRC_CHAIN_ID, msgId);

        adapter.receiveWormholeMessages(
            abi.encode(payload), new bytes[](0), TypeCasts.addressToBytes32(senderAdapter), uint16(2), bytes32("1234")
        );

        assertTrue(adapter.isMessageExecuted(msgId));
        assertTrue(adapter.deliveryHashStatus(bytes32("1234")));
    }

    /// @dev cannot receive message with invalid sender chain ID
    function test_receive_wormhole_messages_invalid_sender_chain_id() public {
        vm.startPrank(POLYGON_RELAYER);

        address senderAdapter = contractAddress[SRC_CHAIN_ID]["WORMHOLE_SENDER_ADAPTER"];
        address receiverAddr = contractAddress[DST_CHAIN_ID]["MMA_RECEIVER"];
        MessageLibrary.Message memory message = MessageLibrary.Message({
            srcChainId: SRC_CHAIN_ID,
            dstChainId: DST_CHAIN_ID,
            target: address(42),
            nonce: 0,
            callData: bytes("42"),
            nativeValue: 0,
            expiration: type(uint256).max
        });
        bytes32 msgId = MessageLibrary.computeMsgId(message);

        AdapterPayload memory payload = AdapterPayload({
            msgId: msgId,
            senderAdapterCaller: address(42),
            receiverAdapter: address(adapter),
            finalDestination: receiverAddr,
            data: abi.encode(message)
        });

        vm.expectRevert(Error.INVALID_SENDER_CHAIN_ID.selector);
        adapter.receiveWormholeMessages(
            abi.encode(payload), new bytes[](0), TypeCasts.addressToBytes32(senderAdapter), uint16(42), bytes32("1234")
        );
    }

    /// @dev cannot receive message with invalid sender adapter
    function test_receive_wormhole_messages_invalid_sender_adapter() public {
        vm.startPrank(POLYGON_RELAYER);

        address receiverAddr = contractAddress[DST_CHAIN_ID]["MMA_RECEIVER"];
        MessageLibrary.Message memory message = MessageLibrary.Message({
            srcChainId: SRC_CHAIN_ID,
            dstChainId: DST_CHAIN_ID,
            target: address(42),
            nonce: 0,
            callData: bytes("42"),
            nativeValue: 0,
            expiration: type(uint256).max
        });
        bytes32 msgId = MessageLibrary.computeMsgId(message);

        AdapterPayload memory payload = AdapterPayload({
            msgId: msgId,
            senderAdapterCaller: address(42),
            receiverAdapter: address(adapter),
            finalDestination: receiverAddr,
            data: abi.encode(message)
        });

        vm.expectRevert(Error.INVALID_SENDER_ADAPTER.selector);
        adapter.receiveWormholeMessages(
            abi.encode(payload), new bytes[](0), TypeCasts.addressToBytes32(address(43)), uint16(2), bytes32("1234")
        );
    }

    /// @dev cannot receive message that is already executed
    function test_receive_wormhole_messages_message_id_already_executed() public {
        vm.startPrank(POLYGON_RELAYER);

        address senderAdapter = contractAddress[SRC_CHAIN_ID]["WORMHOLE_SENDER_ADAPTER"];
        address receiverAddr = contractAddress[DST_CHAIN_ID]["MMA_RECEIVER"];
        MessageLibrary.Message memory message = MessageLibrary.Message({
            srcChainId: SRC_CHAIN_ID,
            dstChainId: DST_CHAIN_ID,
            target: address(42),
            nonce: 0,
            callData: bytes("42"),
            nativeValue: 0,
            expiration: type(uint256).max
        });
        bytes32 msgId = MessageLibrary.computeMsgId(message);

        AdapterPayload memory payload = AdapterPayload({
            msgId: msgId,
            senderAdapterCaller: address(42),
            receiverAdapter: address(adapter),
            finalDestination: receiverAddr,
            data: abi.encode(message)
        });

        adapter.receiveWormholeMessages(
            abi.encode(payload), new bytes[](0), TypeCasts.addressToBytes32(senderAdapter), uint16(2), bytes32("1234")
        );
        vm.expectRevert(abi.encodeWithSelector(MessageExecutor.MessageIdAlreadyExecuted.selector, msgId));
        adapter.receiveWormholeMessages(
            abi.encode(payload), new bytes[](0), TypeCasts.addressToBytes32(senderAdapter), uint16(2), bytes32("1234")
        );
    }

    /// @dev cannot receive message with invalid receiver adapter
    function test_receive_wormhole_messages_invalid_receiver_adapter() public {
        vm.startPrank(POLYGON_RELAYER);

        address senderAdapter = contractAddress[SRC_CHAIN_ID]["WORMHOLE_SENDER_ADAPTER"];
        MessageLibrary.Message memory message = MessageLibrary.Message({
            srcChainId: SRC_CHAIN_ID,
            dstChainId: DST_CHAIN_ID,
            target: address(42),
            nonce: 0,
            callData: bytes("42"),
            nativeValue: 0,
            expiration: type(uint256).max
        });
        bytes32 msgId = MessageLibrary.computeMsgId(message);

        AdapterPayload memory payload = AdapterPayload({
            msgId: msgId,
            senderAdapterCaller: address(42),
            receiverAdapter: address(43),
            finalDestination: address(44),
            data: abi.encode(message)
        });

        vm.expectRevert(Error.INVALID_RECEIVER_ADAPTER.selector);
        adapter.receiveWormholeMessages(
            abi.encode(payload), new bytes[](0), TypeCasts.addressToBytes32(senderAdapter), uint16(2), bytes32("1234")
        );
    }

    /// @dev cannot receive message with invalid final destination
    function test_receive_wormhole_messages_invalid_final_destination() public {
        vm.startPrank(POLYGON_RELAYER);

        address senderAdapter = contractAddress[SRC_CHAIN_ID]["WORMHOLE_SENDER_ADAPTER"];
        MessageLibrary.Message memory message = MessageLibrary.Message({
            srcChainId: SRC_CHAIN_ID,
            dstChainId: DST_CHAIN_ID,
            target: address(42),
            nonce: 0,
            callData: bytes("42"),
            nativeValue: 0,
            expiration: type(uint256).max
        });
        bytes32 msgId = MessageLibrary.computeMsgId(message);

        AdapterPayload memory payload = AdapterPayload({
            msgId: msgId,
            senderAdapterCaller: address(42),
            receiverAdapter: address(adapter),
            finalDestination: address(43),
            data: abi.encode(message)
        });

        vm.expectRevert(Error.INVALID_FINAL_DESTINATION.selector);
        adapter.receiveWormholeMessages(
            abi.encode(payload), new bytes[](0), TypeCasts.addressToBytes32(senderAdapter), uint16(2), bytes32("1234")
        );
    }

    /// @dev reverts if message fails to be received
    function test_receive_wormhole_messages_message_failure() public {
        vm.startPrank(POLYGON_RELAYER);

        address senderAdapter = contractAddress[SRC_CHAIN_ID]["WORMHOLE_SENDER_ADAPTER"];
        address receiverAddr = contractAddress[DST_CHAIN_ID]["MMA_RECEIVER"];
        MessageLibrary.Message memory message = MessageLibrary.Message({
            srcChainId: SRC_CHAIN_ID,
            dstChainId: DST_CHAIN_ID,
            target: address(0), // invalid target
            nonce: 0,
            callData: bytes("42"),
            nativeValue: 0,
            expiration: type(uint256).max
        });
        bytes32 msgId = MessageLibrary.computeMsgId(message);

        AdapterPayload memory payload = AdapterPayload({
            msgId: msgId,
            senderAdapterCaller: address(42),
            receiverAdapter: address(adapter),
            finalDestination: receiverAddr,
            data: abi.encode(message)
        });

        vm.expectRevert(
            abi.encodeWithSelector(
                MessageExecutor.MessageFailure.selector, msgId, abi.encodePacked(Error.INVALID_TARGET.selector)
            )
        );
        adapter.receiveWormholeMessages(
            abi.encode(payload), new bytes[](0), TypeCasts.addressToBytes32(senderAdapter), uint16(2), bytes32("1234")
        );
    }
}<|MERGE_RESOLUTION|>--- conflicted
+++ resolved
@@ -89,38 +89,6 @@
         adapter.updateSenderAdapter(address(0));
     }
 
-<<<<<<< HEAD
-    /// @dev sets chain ID map
-    function test_set_chain_id_map() public {
-        vm.startPrank(currOwner);
-
-        uint256[] memory origIds = new uint256[](1);
-        origIds[0] = 1234;
-        uint16[] memory whIds = new uint16[](1);
-        whIds[0] = uint16(5678);
-        adapter.setChainIdMap(origIds, whIds);
-
-        assertEq(adapter.chainIdMap(1234), uint16(5678));
-    }
-
-    /// @dev only global owner can set chain ID map
-    function test_set_chain_id_map_only_global_owner() public {
-        vm.startPrank(caller);
-
-        vm.expectRevert(Error.CALLER_NOT_OWNER.selector);
-        adapter.setChainIdMap(new uint256[](0), new uint16[](0));
-    }
-
-    /// @dev cannot set chain ID map with mismatched array lengths
-    function test_set_chain_id_map_array_length_mismatched() public {
-        vm.startPrank(currOwner);
-
-        vm.expectRevert(Error.ARRAY_LENGTH_MISMATCHED.selector);
-        adapter.setChainIdMap(new uint256[](0), new uint16[](1));
-    }
-
-=======
->>>>>>> af18f6d1
     /// @dev receives Wormhole message
     function test_receive_wormhole_messages() public {
         vm.startPrank(POLYGON_RELAYER);
