--- conflicted
+++ resolved
@@ -57,16 +57,12 @@
 
         /// send cross-chain message using MMA infra
         vm.recordLogs();
-<<<<<<< HEAD
         uint256[] memory fees = new uint256[](2);
         (uint256 wormholeFee,) =
             IWormholeRelayer(POLYGON_RELAYER).quoteEVMDeliveryPrice(_wormholeChainId(DST_CHAIN_ID), 0, 0);
-        fees[0] = 0.01 ether;
-        fees[1] = wormholeFee;
-        MultiMessageSender(contractAddress[SRC_CHAIN_ID][bytes("MMA_SENDER")]).remoteCall{value: 2 ether}(
-=======
+        fees[0] = wormholeFee;
+        fees[1] = 0.01 ether;
         MultiBridgeMessageSender(contractAddress[SRC_CHAIN_ID][bytes("MMA_SENDER")]).remoteCall{value: 2 ether}(
->>>>>>> 3c983493
             DST_CHAIN_ID,
             address(contractAddress[DST_CHAIN_ID][bytes("MMA_RECEIVER")]),
             abi.encodeWithSelector(MultiBridgeMessageReceiver.updateReceiverAdapters.selector, adaptersToAdd, operation),
