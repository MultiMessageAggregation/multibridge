--- conflicted
+++ resolved
@@ -18,29 +18,16 @@
     /**
      * @dev Return native token amount in wei required by this message bridge for sending a message.
      */
-<<<<<<< HEAD
     function getMessageFee(
         uint256 toChainId,
         address to,
         bytes calldata data
     ) external view returns (uint256);
 
-    //    /**
-    //     * @dev Send a MessageStruct.Message through this message bridge.
-    //     */
-    //    function sendMessage(MessageStruct.Message memory _message) external payable;
-=======
-    function sendMessage(MessageStruct.Message memory _message) external payable;
->>>>>>> 3fa80ba1
-
     /**
      * @dev Owner update receiver adapter address on dst chain.
      */
-<<<<<<< HEAD
     function updateReceiverAdapter(uint256[] calldata _dstChainIds, address[] calldata _receiverAdapters) external;
-=======
-    function updateReceiverAdapter(uint64[] calldata _dstChainIds, address[] calldata _receiverAdapters) external;
->>>>>>> 3fa80ba1
 
     /**
      * @dev Owner setup MultiBridgeSender.
