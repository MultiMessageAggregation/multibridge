--- conflicted
+++ resolved
@@ -3,11 +3,7 @@
 pragma solidity 0.8.17;
 
 import "./safeguard/MessageAppPauser.sol";
-<<<<<<< HEAD
 import "./libraries/Utils.sol";
-=======
-import "../../interfaces/IMultiBridgeReceiver.sol";
->>>>>>> 3fa80ba1
 import "../../interfaces/IBridgeReceiverAdapter.sol";
 import "../../MessageStruct.sol";
 
@@ -34,12 +30,8 @@
 }
 
 contract CelerReceiverAdapter is IBridgeReceiverAdapter, MessageAppPauser, IMessageReceiverApp {
-<<<<<<< HEAD
     string constant ABORT_PREFIX = "MSG::ABORT:";
     mapping(uint256 => address) public senderAdapters;
-=======
-    mapping(uint64 => address) public senderAdapters;
->>>>>>> 3fa80ba1
     address public immutable msgBus;
     mapping(bytes32 => bool) public executedMessages;
 
@@ -92,11 +84,7 @@
         }
     }
 
-<<<<<<< HEAD
     function updateSenderAdapter(uint256[] calldata _srcChainIds, address[] calldata _senderAdapters)
-=======
-    function updateSenderAdapter(uint64[] calldata _srcChainIds, address[] calldata _senderAdapters)
->>>>>>> 3fa80ba1
         external
         override
         onlyOwner
@@ -107,12 +95,4 @@
             emit SenderAdapterUpdated(_srcChainIds[i], _senderAdapters[i]);
         }
     }
-<<<<<<< HEAD
-=======
-
-    function setMultiBridgeReceiver(address _multiBridgeReceiver) external override onlyOwner {
-        multiBridgeReceiver = _multiBridgeReceiver;
-        emit MultiBridgeReceiverSet(_multiBridgeReceiver);
-    }
->>>>>>> 3fa80ba1
 }