--- conflicted
+++ resolved
@@ -55,11 +55,7 @@
         return msgId;
     }
 
-<<<<<<< HEAD
     function updateReceiverAdapter(uint256[] calldata _dstChainIds, address[] calldata _receiverAdapters)
-=======
-    function updateReceiverAdapter(uint64[] calldata _dstChainIds, address[] calldata _receiverAdapters)
->>>>>>> 3fa80ba1
         external
         override
         onlyOwner
