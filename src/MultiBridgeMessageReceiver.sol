--- conflicted
+++ resolved
@@ -73,8 +73,14 @@
     ////////////////////////////////////////////////////////////////*/
 
     /// @notice sets the initial parameters
-<<<<<<< HEAD
     constructor(uint256 _srcChainId, address _gac, address[] memory _receiverAdapters, uint64 _quorum) {
+        if (_srcChainId == 0) {
+            revert Error.INVALID_SENDER_CHAIN_ID();
+        }
+        if (_gac == address(0)) {
+            revert Error.ZERO_ADDRESS_INPUT();
+        }
+
         srcChainId = _srcChainId;
         gac = IGAC(_gac);
 
@@ -88,19 +94,6 @@
         }
         _updateReceiverAdapters(_receiverAdapters, operations);
         _validateAndUpdateQuorum(_quorum);
-=======
-    constructor(uint256 _srcChainId, address _gac) {
-        if (_gac == address(0)) {
-            revert Error.ZERO_ADDRESS_INPUT();
-        }
-
-        if (_srcChainId == 0) {
-            revert Error.INVALID_SENDER_CHAIN_ID();
-        }
-
-        gac = IGAC(_gac);
-        srcChainId = _srcChainId;
->>>>>>> b5ca1279
     }
 
     /*/////////////////////////////////////////////////////////////////
