--- conflicted
+++ resolved
@@ -83,20 +83,6 @@
     }
 
     /*/////////////////////////////////////////////////////////////////
-<<<<<<< HEAD
-=======
-                            EXTERNAL VIEW FUNCTIONS
-    ////////////////////////////////////////////////////////////////*/
-
-    /// @inheritdoc IMessageSenderAdapter
-    function getMessageFee(uint256, address, bytes calldata) external view override returns (uint256) {
-        /// FIXME: axelar has no on-chain message fee estimate. should have to overpay and get refund
-        return 1 ether;
-        // return axelarChainRegistry.getFee(_toChainId, uint32(gac.getGlobalMsgDeliveryGasLimit()));
-    }
-
-    /*/////////////////////////////////////////////////////////////////
->>>>>>> 3c983493
                             HELPER FUNCTIONS
     ////////////////////////////////////////////////////////////////*/
 
