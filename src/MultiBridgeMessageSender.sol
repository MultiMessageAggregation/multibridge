// SPDX-License-Identifier: GPL-3.0-only

pragma solidity >=0.8.9;

/// interfaces
import "./interfaces/adapters/IMessageSenderAdapter.sol";
import "./interfaces/IMultiBridgeMessageReceiver.sol";
import "./controllers/MessageSenderGAC.sol";

/// libraries
import "./libraries/Message.sol";
import "./libraries/Error.sol";

/// @title Multi-bridge Message Sender
/// @notice Sends cross-chain messages through multiple bridge sender adapters.
/// The contract has only a single authorised caller that can send messages, and an owner that can change key parameters.
/// Both of these are configured in the Global Access Control contract. In the case of Uniswap, both the authorised caller
/// and owner should be set to the Uniswap V2 Timelock contract on Ethereum.
contract MultiBridgeMessageSender {
    /*/////////////////////////////////////////////////////////////////
                                    STRUCTS
    ////////////////////////////////////////////////////////////////*/
    struct RemoteCallArgs {
        uint256 dstChainId;
        address target;
        bytes callData;
        uint256 nativeValue;
        uint256 expiration;
        address refundAddress;
        uint256[] fees;
        uint256 successThreshold;
        address[] excludedAdapters;
    }

    /*///////////////////////////////////////////////////////////////
                             CONSTANTS
    //////////////////////////////////////////////////////////////*/

    /// @dev Global Access Controller (GAC) contract
    MessageSenderGAC public immutable senderGAC;

    /// @dev the minimum and maximum duration that a message's expiration parameter can be set to
    uint256 public constant MIN_MESSAGE_EXPIRATION = 2 days;
    uint256 public constant MAX_MESSAGE_EXPIRATION = 30 days;

    /*/////////////////////////////////////////////////////////////////
                            STATE VARIABLES
    ////////////////////////////////////////////////////////////////*/

    /// @dev the list of message sender adapters for different bridges, each of which implements the IMessageSenderAdapter interface.
    /// The list is always kept in ascending order by adapter address
    address[] public senderAdapters;

    /// @dev nonce for msgId uniqueness
    uint256 public nonce;

    /*/////////////////////////////////////////////////////////////////
                                EVENTS
    ////////////////////////////////////////////////////////////////*/

    /// @notice is emitted after a cross-chain message is sent through multiple bridge sender adapters
    /// This event is emitted even if the message fails to be sent through one or more of the adapters,
    /// so the success status for each bridge adapter should be checked.
    /// @param msgId is the unique identifier of the message
    /// @param nonce is the nonce of the message
    /// @param dstChainId is the destination chain id of the message
    /// @param target is the target execution address on the destination chain
    /// @param callData is the data to be sent to _target by low-level call(eg. address(_target).call(_callData))
    /// @param nativeValue is the value to be sent to _target by low-level call (eg. address(_target).call{value: _nativeValue}(_callData))
    /// @param expiration refers to the number seconds that a message remains valid before it is considered stale and can no longer be executed.
    /// @param senderAdapters are the sender adapters that were used to send the message
    /// @param adapterSuccess are the message sending success status for each of the corresponding adapters listed in senderAdapters
    event MultiBridgeMessageSent(
        bytes32 indexed msgId,
        uint256 nonce,
        uint256 indexed dstChainId,
        address indexed target,
        bytes callData,
        uint256 nativeValue,
        uint256 expiration,
        address[] senderAdapters,
        bool[] adapterSuccess
    );

    /// @notice is emitted if sending a cross-chain message through a bridge sender adapter fails
    /// @param senderAdapter is the address of the sender adapter that failed to send the message
    /// @param message is the message that failed to be sent
    event MessageSendFailed(address indexed senderAdapter, MessageLibrary.Message message);

    /// @notice is emitted when owner updates the one or more sender adapters
    /// @param senderAdapters the address of the sender adapters that were updated
    /// @param add true if the sender adapters were added, false if they were removed
    event SenderAdaptersUpdated(address[] indexed senderAdapters, bool add);

    /*/////////////////////////////////////////////////////////////////
                                MODIFIERS
    ////////////////////////////////////////////////////////////////*/

    /// @notice Restricts the caller to the owner configured in GAC.
    modifier onlyGlobalOwner() {
        if (msg.sender != senderGAC.getGlobalOwner()) {
            revert Error.CALLER_NOT_OWNER();
        }
        _;
    }

    /// @dev checks if msg.sender is the authorised caller configured in GAC
    modifier onlyCaller() {
        if (msg.sender != senderGAC.authorisedCaller()) {
            revert Error.INVALID_PRIVILEGED_CALLER();
        }
        _;
    }

    /// @dev validates the expiration provided by the user
    modifier validateExpiration(uint256 _expiration) {
        if (_expiration < MIN_MESSAGE_EXPIRATION || _expiration > MAX_MESSAGE_EXPIRATION) {
            revert Error.INVALID_EXPIRATION_DURATION();
        }

        _;
    }

    /*/////////////////////////////////////////////////////////////////
                                CONSTRUCTOR
    ////////////////////////////////////////////////////////////////*/

    /// @param _senderGAC is the controller/registry of MMA
    constructor(address _senderGAC) {
        if (_senderGAC == address(0)) {
            revert Error.ZERO_ADDRESS_INPUT();
        }

        senderGAC = MessageSenderGAC(_senderGAC);
    }

    /*/////////////////////////////////////////////////////////////////
                                EXTERNAL FUNCTIONS
    ////////////////////////////////////////////////////////////////*/

<<<<<<< HEAD
    /// @notice Call a remote function on a destination chain by sending multiple copies of a cross-chain message
    /// via all available bridges. This function can only be called by the authorised called configured in the GAC.
    /// @dev a fee in native token may be required by each message bridge to send messages. Any native token fee remained
    /// will be refunded back to a refund address defined in the _refundAddress parameter.
    /// Caller needs to specify fees for each adapter when calling this function.
    /// @param _dstChainId is the destination chainId
    /// @param _target is the target execution point on the destination chain
    /// @param _callData is the data to be sent to _target by low-level call(eg. address(_target).call(_callData))
    /// @param _nativeValue is the value to be sent to _target by low-level call (eg. address(_target).call{value: _nativeValue}(_callData))
    /// @param _expiration refers to the number of seconds that a message remains valid before it is considered stale and can no longer be executed.
    /// @param _refundAddress refers to the refund address for any extra native tokens paid
    /// @param _fees refers to the fees to pay to each adapter
    /// @param _successThreshold refers to minimum number of bridges required to relay the message
    function remoteCall(
        uint256 _dstChainId,
        address _target,
        bytes memory _callData,
        uint256 _nativeValue,
        uint256 _expiration,
        address _refundAddress,
        uint256[] memory _fees,
        uint256 _successThreshold
    ) external payable onlyCaller validateExpiration(_expiration) {
        _remoteCall(
            RemoteCallArgs(
                _dstChainId,
                _target,
                _callData,
                _nativeValue,
                _expiration,
                _refundAddress,
                _fees,
                _successThreshold,
                new address[](0)
            )
        );
    }

=======
>>>>>>> e614b4c1
    /// @param _dstChainId is the destination chainId
    /// @param _target is the target execution point on the destination chain
    /// @param _callData is the data to be sent to _target by low-level call(eg. address(_target).call(_callData))
    /// @param _nativeValue is the value to be sent to _target by low-level call (eg. address(_target).call{value: _nativeValue}(_callData))
    /// @param _expiration refers to the number of seconds that a message remains valid before it is considered stale and can no longer be executed.
    /// @param _refundAddress refers to the refund address for any extra native tokens paid
    /// @param _fees refers to the fees to pay to each sender adapter that is not in the exclusion list specified by _excludedAdapters.
    ///         The fees are in the same order as the sender adapters in the senderAdapters list, after the exclusion list is applied.
    /// @param _successThreshold refers to minimum number of bridges required to relay the message
    /// @param _excludedAdapters are the sender adapters to be excluded from relaying the message, in ascending order by address
    function remoteCall(
        uint256 _dstChainId,
        address _target,
        bytes memory _callData,
        uint256 _nativeValue,
        uint256 _expiration,
        address _refundAddress,
        uint256[] memory _fees,
        uint256 _successThreshold,
        address[] memory _excludedAdapters
    ) external payable onlyCaller validateExpiration(_expiration) {
        _remoteCall(
            RemoteCallArgs(
                _dstChainId,
                _target,
                _callData,
                _nativeValue,
                _expiration,
                _refundAddress,
                _fees,
                _successThreshold,
                _excludedAdapters
            )
        );
    }

    /// @notice Add bridge sender adapters
    /// @param _additions are the adapter address to add, in ascending order with no duplicates
    function addSenderAdapters(address[] calldata _additions) external onlyGlobalOwner {
        _checkAdaptersOrder(_additions);

        address[] memory existings = senderAdapters;

        if (existings.length == 0) {
            senderAdapters = _additions;
            _logSenderAdapterUpdates(_additions, true);
            return;
        }

        uint256 i;
        uint256 j;
        uint256 k;
        address[] memory merged = new address[](existings.length + _additions.length);
        while (i < existings.length && j < _additions.length) {
            address existing = existings[i];
            address added = _additions[j];
            if (existing < added) {
                merged[k] = existing;
                unchecked {
                    ++i;
                }
            } else if (existing == added) {
                revert Error.DUPLICATE_SENDER_ADAPTER();
            } else {
                merged[k] = added;
                unchecked {
                    ++j;
                }
            }
            unchecked {
                ++k;
            }
        }
        while (i < existings.length) {
            merged[k] = existings[i];
            unchecked {
                ++i;
                ++k;
            }
        }
        while (j < _additions.length) {
            merged[k] = _additions[j];
            unchecked {
                ++j;
                ++k;
            }
        }

        senderAdapters = merged;
        _logSenderAdapterUpdates(_additions, true);
    }

    /// @notice Remove bridge sender adapters
    /// @param _removals are the adapter addresses to remove
    function removeSenderAdapters(address[] calldata _removals) external onlyGlobalOwner {
        _checkAdaptersOrder(_removals);

        address[] memory existings = senderAdapters;
        address[] memory filtered = _filterAdapters(existings, _removals);

        senderAdapters = filtered;
        _logSenderAdapterUpdates(_removals, false);
    }

    /*/////////////////////////////////////////////////////////////////
                            PRIVATE/INTERNAL FUNCTIONS
    ////////////////////////////////////////////////////////////////*/

    function _remoteCall(RemoteCallArgs memory _args) private {
        (address mmaReceiver, address[] memory adapters) = _checkAndProcessArgs(
            _args.dstChainId, _args.target, _args.refundAddress, _args.fees, _args.excludedAdapters
        );

        /// @dev increments nonce
        ++nonce;

        MessageLibrary.Message memory message = MessageLibrary.Message(
            block.chainid,
            _args.dstChainId,
            _args.target,
            nonce,
            _args.callData,
            _args.nativeValue,
            block.timestamp + _args.expiration
        );
        bytes32 msgId = MessageLibrary.computeMsgId(message);
        (bool[] memory adapterSuccess, uint256 successCount) =
            _dispatchMessages(adapters, mmaReceiver, _args.dstChainId, message, _args.fees);

        if (successCount < _args.successThreshold) {
            revert Error.MULTI_MESSAGE_SEND_FAILED();
        }

        emit MultiBridgeMessageSent(
            msgId,
            nonce,
            _args.dstChainId,
            _args.target,
            _args.callData,
            _args.nativeValue,
            _args.expiration,
            adapters,
            adapterSuccess
        );

        /// refund remaining fee
        if (address(this).balance > 0) {
            _safeTransferETH(_args.refundAddress, address(this).balance);
        }
    }

    function _checkAndProcessArgs(
        uint256 _dstChainId,
        address _target,
        address _refundAddress,
        uint256[] memory _fees,
        address[] memory _excludedAdapters
    ) private view returns (address mmaReceiver, address[] memory adapters) {
        if (_dstChainId == 0) {
            revert Error.ZERO_CHAIN_ID();
        }

        if (_dstChainId == block.chainid) {
            revert Error.INVALID_DST_CHAIN();
        }

        if (_target == address(0)) {
            revert Error.INVALID_TARGET();
        }

        if (_refundAddress == address(0) || _refundAddress == address(this)) {
            revert Error.INVALID_REFUND_ADDRESS();
        }

        mmaReceiver = senderGAC.remoteMultiBridgeMessageReceiver(_dstChainId);

        if (mmaReceiver == address(0)) {
            revert Error.ZERO_RECEIVER_ADAPTER();
        }

        adapters = _filterAdapters(senderAdapters, _excludedAdapters);

        if (adapters.length == 0) {
            revert Error.NO_SENDER_ADAPTER_FOUND();
        }
        if (adapters.length != _fees.length) {
            revert Error.INVALID_SENDER_ADAPTER_FEES();
        }
        uint256 totalFees;
        for (uint256 i; i < _fees.length;) {
            totalFees += _fees[i];
            unchecked {
                ++i;
            }
        }
        if (totalFees > msg.value) {
            revert Error.INVALID_MSG_VALUE();
        }
    }

    function _dispatchMessages(
        address[] memory _adapters,
        address _mmaReceiver,
        uint256 _dstChainId,
        MessageLibrary.Message memory _message,
        uint256[] memory _fees
    ) private returns (bool[] memory, uint256) {
        uint256 len = _adapters.length;
        bool[] memory successes = new bool[](len);
        uint256 successCount;

        for (uint256 i; i < len;) {
            /// @dev if one bridge is paused, the flow shouldn't be broken
            try IMessageSenderAdapter(_adapters[i]).dispatchMessage{value: _fees[i]}(
                _dstChainId, _mmaReceiver, abi.encode(_message)
            ) {
                successes[i] = true;
                ++successCount;
            } catch {
                successes[i] = false;
                emit MessageSendFailed(_adapters[i], _message);
            }

            unchecked {
                ++i;
            }
        }
        return (successes, successCount);
    }

    function _filterAdapters(address[] memory _existings, address[] memory _removals)
        private
        pure
        returns (address[] memory)
    {
        if (_existings.length < _removals.length) {
            revert Error.SENDER_ADAPTER_NOT_EXIST();
        }

        uint256 i;
        uint256 j;
        uint256 k;
        address[] memory filtered = new address[](_existings.length - _removals.length);
        while (i < _existings.length && j < _removals.length) {
            address existing = _existings[i];
            address removed = _removals[j];
            if (existing == removed) {
                unchecked {
                    ++j;
                }
            } else {
                if (k == filtered.length) {
                    revert Error.SENDER_ADAPTER_NOT_EXIST();
                }
                filtered[k] = existing;
                unchecked {
                    ++k;
                }
                if (existing > removed) {
                    unchecked {
                        ++j;
                    }
                }
            }
            unchecked {
                ++i;
            }
        }
        while (i < _existings.length) {
            if (k == filtered.length) {
                revert Error.SENDER_ADAPTER_NOT_EXIST();
            }
            filtered[k] = _existings[i];
            unchecked {
                ++i;
                ++k;
            }
        }
        return filtered;
    }

    /// @dev validates if the adapters addresses are in ascending order
    /// @param _adapters are the addresses to check
    function _checkAdaptersOrder(address[] memory _adapters) private pure {
        uint256 len = _adapters.length;

        address prev;
        for (uint256 i; i < len;) {
            address curr = _adapters[i];
            if (curr < prev) {
                revert Error.INVALID_SENDER_ADAPTER_ORDER();
            } else if (curr == prev) {
                if (curr == address(0)) {
                    revert Error.ZERO_ADDRESS_INPUT();
                }
                revert Error.DUPLICATE_SENDER_ADAPTER();
            }
            prev = curr;
            unchecked {
                ++i;
            }
        }
    }

    function _logSenderAdapterUpdates(address[] memory _updates, bool _add) private {
        emit SenderAdaptersUpdated(_updates, _add);
    }

    /// @dev transfer ETH to an address, revert if it fails.
    /// @param to recipient of the transfer
    /// @param value the amount to send
    function _safeTransferETH(address to, uint256 value) private {
        (bool success,) = to.call{value: value}(new bytes(0));
        require(success, "safeTransferETH: ETH transfer failed");
    }
}<|MERGE_RESOLUTION|>--- conflicted
+++ resolved
@@ -138,7 +138,6 @@
                                 EXTERNAL FUNCTIONS
     ////////////////////////////////////////////////////////////////*/
 
-<<<<<<< HEAD
     /// @notice Call a remote function on a destination chain by sending multiple copies of a cross-chain message
     /// via all available bridges. This function can only be called by the authorised called configured in the GAC.
     /// @dev a fee in native token may be required by each message bridge to send messages. Any native token fee remained
@@ -177,8 +176,6 @@
         );
     }
 
-=======
->>>>>>> e614b4c1
     /// @param _dstChainId is the destination chainId
     /// @param _target is the target execution point on the destination chain
     /// @param _callData is the data to be sent to _target by low-level call(eg. address(_target).call(_callData))
