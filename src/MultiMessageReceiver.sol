// SPDX-License-Identifier: GPL-3.0-only
pragma solidity >=0.8.9;

/// external modules
import "@openzeppelin/contracts/proxy/utils/Initializable.sol";

/// interfaces
import "./interfaces/IBridgeReceiverAdapter.sol";
import "./interfaces/IMultiMessageReceiver.sol";
import "./interfaces/EIP5164/ExecutorAware.sol";
import "./interfaces/IGovernanceTimelock.sol";

/// libraries
import "./libraries/Error.sol";
import "./libraries/Message.sol";

/// @title MultiMessageReceiver
/// @dev receives message from bridge adapters
contract MultiMessageReceiver is IMultiMessageReceiver, ExecutorAware, Initializable {
    /*/////////////////////////////////////////////////////////////////
                            STATE VARIABLES
    ////////////////////////////////////////////////////////////////*/

    /// @notice minimum number of AMBs required for delivery before execution
    uint64 public quorum;

    /// @dev is the address of governance timelock
    address public governanceTimelock;

    /// @notice stores each msg id related info
    mapping(bytes32 => bool) public isExecuted;
    mapping(bytes32 => ExecutionData) public msgReceived;
    mapping(bytes32 => mapping(address => bool)) public isDuplicateAdapter;
    mapping(bytes32 => uint256) public messageVotes;

    /*/////////////////////////////////////////////////////////////////
<<<<<<< HEAD
                                EVENTS
    ////////////////////////////////////////////////////////////////*/

    event ReceiverAdapterUpdated(address receiverAdapter, bool add);
    event QuorumUpdated(uint64 oldValue, uint64 newValue);
    event SingleBridgeMsgReceived(
        bytes32 indexed msgId, string indexed bridgeName, uint256 nonce, address receiverAdapter
    );
    event MessageExecuted(bytes32 msgId, address target, uint256 nonce, bytes callData);

    /*/////////////////////////////////////////////////////////////////
=======
>>>>>>> 89efb050
                                MODIFIERS
    ////////////////////////////////////////////////////////////////*/

    /// @notice A modifier used for restricting the caller of some functions to be configured receiver adapters.
    modifier onlyReceiverAdapter() {
        if (!isTrustedExecutor(msg.sender)) {
            revert Error.INVALID_RECEIVER_ADAPTER();
        }
        _;
    }

    /// @notice A modifier used for restricting the caller to just the governance timelock contract
    modifier onlyGovernanceTimelock() {
        if (msg.sender != governanceTimelock) {
            revert Error.CALLER_NOT_GOVERNANCE_TIMELOCK();
        }
        _;
    }

    /*/////////////////////////////////////////////////////////////////
                                INITIALIZER
    ////////////////////////////////////////////////////////////////*/

    /// @notice sets the initial parameters
    function initialize(address[] calldata _receiverAdapters, uint64 _quorum, address _governanceTimelock)
        external
        initializer
    {
        uint256 len = _receiverAdapters.length;

        if (len == 0) {
            revert Error.ZERO_RECEIVER_ADAPTER();
        }

        for (uint256 i; i < len;) {
            if (_receiverAdapters[i] == address(0)) {
                revert Error.ZERO_ADDRESS_INPUT();
            }

            _updateReceiverAdapter(_receiverAdapters[i], true);

            unchecked {
                ++i;
            }
        }

        if (_quorum > trustedExecutor.length || _quorum == 0) {
            revert Error.INVALID_QUORUM_THRESHOLD();
        }

        if (_governanceTimelock == address(0)) {
            revert Error.ZERO_GOVERNANCE_TIMELOCK();
        }

        quorum = _quorum;
        governanceTimelock = _governanceTimelock;
    }

    /*/////////////////////////////////////////////////////////////////
                                EXTERNAL FUNCTIONS
    ////////////////////////////////////////////////////////////////*/

    /// @notice receive messages from allowed bridge receiver adapters
    /// @param _message is the crosschain message sent by the mma sender
    /// @param _bridgeName is the name of the bridge the relays the message
    function receiveMessage(MessageLibrary.Message calldata _message, string memory _bridgeName)
        external
        override
        onlyReceiverAdapter
    {
        if (_message.dstChainId != block.chainid) {
            revert Error.INVALID_DST_CHAIN();
        }

        if (_message.target == address(0)) {
            revert Error.INVALID_TARGET();
        }

        /// FIXME: could make this configurable through GAC, instead of hardcoding 1
        if (_message.srcChainId != 1) {
            revert Error.INVALID_SENDER_CHAIN_ID();
        }

        /// this msgId is totally different with each adapters' internal msgId(which is their internal nonce essentially)
        /// although each adapters' internal msgId is attached at the end of calldata, it's not useful to MultiMessageReceiver.
        bytes32 msgId = MessageLibrary.computeMsgId(_message);

        if (isDuplicateAdapter[msgId][msg.sender]) {
            revert Error.DUPLICATE_MESSAGE_DELIVERY_BY_ADAPTER();
        }

        if (isExecuted[msgId]) {
            revert Error.MSG_ID_ALREADY_EXECUTED();
        }

        isDuplicateAdapter[msgId][msg.sender] = true;

        /// increment quorum
        ++messageVotes[msgId];

        /// stores the execution data required
        ExecutionData memory prevStored = msgReceived[msgId];

        /// stores the message if the amb is the first one delivering the message
        if (prevStored.target == address(0)) {
            msgReceived[msgId] = ExecutionData(
                _message.target, _message.callData, _message.nativeValue, _message.nonce, _message.expiration
            );
        }

        emit SingleBridgeMsgReceived(msgId, _bridgeName, _message.nonce, msg.sender);
    }

    /// @notice Execute the message (invoke external call according to the message content) if the message
    /// @dev has reached the power threshold (the same message has been delivered by enough multiple bridges).
    /// Param values can be found in the MultiMessageMsgSent event from the source chain MultiMessageSender contract.
    function executeMessage(bytes32 msgId) external {
        ExecutionData memory _execData = msgReceived[msgId];

        /// @dev validates if msg execution is not beyond expiration
        if (block.timestamp > _execData.expiration) {
            revert Error.MSG_EXECUTION_PASSED_DEADLINE();
        }

        /// @dev validates if msgId is already executed
        if (isExecuted[msgId]) {
            revert Error.MSG_ID_ALREADY_EXECUTED();
        }

        isExecuted[msgId] = true;

        /// @dev validates message quorum
        if (messageVotes[msgId] < quorum) {
            revert Error.INVALID_QUORUM_FOR_EXECUTION();
        }

        /// @dev queues the action on timelock for execution
        IGovernanceTimelock(governanceTimelock).scheduleTransaction(
            _execData.target, _execData.value, _execData.callData
        );

        emit MessageExecuted(msgId, _execData.target, _execData.value, _execData.nonce, _execData.callData);
    }

    /// @notice Update bridge receiver adapters.
    /// @dev called by admin to update receiver bridge adapters on all other chains
    function updateReceiverAdapter(address[] calldata _receiverAdapters, bool[] calldata _operations)
        external
        onlyGovernanceTimelock
    {
        uint256 len = _receiverAdapters.length;

        if (len != _operations.length) {
            revert Error.ARRAY_LENGTH_MISMATCHED();
        }

        for (uint256 i; i < len;) {
            _updateReceiverAdapter(_receiverAdapters[i], _operations[i]);

            unchecked {
                ++i;
            }
        }
    }

    /// @notice Update power quorum threshold of message execution.
    function updateQuorum(uint64 _quorum) external onlyGovernanceTimelock {
        /// NOTE: should check 2/3 ?
        if (_quorum > trustedExecutor.length || _quorum == 0) {
            revert Error.INVALID_QUORUM_THRESHOLD();
        }
        uint64 oldValue = quorum;

        quorum = _quorum;
        emit QuorumUpdated(oldValue, _quorum);
    }

    /*/////////////////////////////////////////////////////////////////
                            VIEW/READ-ONLY FUNCTIONS
    ////////////////////////////////////////////////////////////////*/

    /// @notice view message info, return (executed, msgPower, delivered adapters)
    function getMessageInfo(bytes32 msgId) public view returns (bool, uint256, string[] memory) {
        uint256 msgCurrentVotes = messageVotes[msgId];
        string[] memory successfulBridge = new string[](msgCurrentVotes);

        if (msgCurrentVotes != 0) {
            uint256 currIndex;
            for (uint256 i; i < trustedExecutor.length;) {
                if (isDuplicateAdapter[msgId][trustedExecutor[i]]) {
                    successfulBridge[currIndex] = IBridgeReceiverAdapter(trustedExecutor[i]).name();
                    ++currIndex;
                }

                unchecked {
                    ++i;
                }
            }
        }

        return (isExecuted[msgId], msgCurrentVotes, successfulBridge);
    }

    /*/////////////////////////////////////////////////////////////////
                            PRIVATE/INTERNAL FUNCTIONS
    ////////////////////////////////////////////////////////////////*/

    function _updateReceiverAdapter(address _receiverAdapter, bool _add) private {
        if (_add) {
            _addTrustedExecutor(_receiverAdapter);
        } else {
            _removeTrustedExecutor(_receiverAdapter);

            if (quorum > trustedExecutor.length) {
                revert Error.INVALID_QUORUM_THRESHOLD();
            }
        }
        emit ReceiverAdapterUpdated(_receiverAdapter, _add);
    }
}<|MERGE_RESOLUTION|>--- conflicted
+++ resolved
@@ -8,7 +8,6 @@
 import "./interfaces/IBridgeReceiverAdapter.sol";
 import "./interfaces/IMultiMessageReceiver.sol";
 import "./interfaces/EIP5164/ExecutorAware.sol";
-import "./interfaces/IGovernanceTimelock.sol";
 
 /// libraries
 import "./libraries/Error.sol";
@@ -24,8 +23,12 @@
     /// @notice minimum number of AMBs required for delivery before execution
     uint64 public quorum;
 
-    /// @dev is the address of governance timelock
-    address public governanceTimelock;
+    struct ExecutionData {
+        address target;
+        bytes callData;
+        uint256 nonce;
+        uint256 expiration;
+    }
 
     /// @notice stores each msg id related info
     mapping(bytes32 => bool) public isExecuted;
@@ -34,20 +37,6 @@
     mapping(bytes32 => uint256) public messageVotes;
 
     /*/////////////////////////////////////////////////////////////////
-<<<<<<< HEAD
-                                EVENTS
-    ////////////////////////////////////////////////////////////////*/
-
-    event ReceiverAdapterUpdated(address receiverAdapter, bool add);
-    event QuorumUpdated(uint64 oldValue, uint64 newValue);
-    event SingleBridgeMsgReceived(
-        bytes32 indexed msgId, string indexed bridgeName, uint256 nonce, address receiverAdapter
-    );
-    event MessageExecuted(bytes32 msgId, address target, uint256 nonce, bytes callData);
-
-    /*/////////////////////////////////////////////////////////////////
-=======
->>>>>>> 89efb050
                                 MODIFIERS
     ////////////////////////////////////////////////////////////////*/
 
@@ -59,23 +48,22 @@
         _;
     }
 
-    /// @notice A modifier used for restricting the caller to just the governance timelock contract
-    modifier onlyGovernanceTimelock() {
-        if (msg.sender != governanceTimelock) {
-            revert Error.CALLER_NOT_GOVERNANCE_TIMELOCK();
+    /// @notice A modifier used for restricting the caller of some functions to be this contract itself.
+    modifier onlySelf() {
+        if (msg.sender != address(this)) {
+            revert Error.INVALID_SELF_CALLER();
         }
         _;
     }
 
+    ///
+
     /*/////////////////////////////////////////////////////////////////
                                 INITIALIZER
     ////////////////////////////////////////////////////////////////*/
 
-    /// @notice sets the initial parameters
-    function initialize(address[] calldata _receiverAdapters, uint64 _quorum, address _governanceTimelock)
-        external
-        initializer
-    {
+    /// @notice sets the initial paramters
+    function initialize(address[] calldata _receiverAdapters, uint64 _quorum) external initializer {
         uint256 len = _receiverAdapters.length;
 
         if (len == 0) {
@@ -98,12 +86,7 @@
             revert Error.INVALID_QUORUM_THRESHOLD();
         }
 
-        if (_governanceTimelock == address(0)) {
-            revert Error.ZERO_GOVERNANCE_TIMELOCK();
-        }
-
         quorum = _quorum;
-        governanceTimelock = _governanceTimelock;
     }
 
     /*/////////////////////////////////////////////////////////////////
@@ -122,10 +105,6 @@
             revert Error.INVALID_DST_CHAIN();
         }
 
-        if (_message.target == address(0)) {
-            revert Error.INVALID_TARGET();
-        }
-
         /// FIXME: could make this configurable through GAC, instead of hardcoding 1
         if (_message.srcChainId != 1) {
             revert Error.INVALID_SENDER_CHAIN_ID();
@@ -153,9 +132,7 @@
 
         /// stores the message if the amb is the first one delivering the message
         if (prevStored.target == address(0)) {
-            msgReceived[msgId] = ExecutionData(
-                _message.target, _message.callData, _message.nativeValue, _message.nonce, _message.expiration
-            );
+            msgReceived[msgId] = ExecutionData(_message.target, _message.callData, _message.nonce, _message.expiration);
         }
 
         emit SingleBridgeMsgReceived(msgId, _bridgeName, _message.nonce, msg.sender);
@@ -167,36 +144,34 @@
     function executeMessage(bytes32 msgId) external {
         ExecutionData memory _execData = msgReceived[msgId];
 
-        /// @dev validates if msg execution is not beyond expiration
         if (block.timestamp > _execData.expiration) {
             revert Error.MSG_EXECUTION_PASSED_DEADLINE();
         }
 
-        /// @dev validates if msgId is already executed
         if (isExecuted[msgId]) {
             revert Error.MSG_ID_ALREADY_EXECUTED();
         }
 
         isExecuted[msgId] = true;
 
-        /// @dev validates message quorum
         if (messageVotes[msgId] < quorum) {
             revert Error.INVALID_QUORUM_FOR_EXECUTION();
         }
 
-        /// @dev queues the action on timelock for execution
-        IGovernanceTimelock(governanceTimelock).scheduleTransaction(
-            _execData.target, _execData.value, _execData.callData
-        );
-
-        emit MessageExecuted(msgId, _execData.target, _execData.value, _execData.nonce, _execData.callData);
+        (bool status,) = _execData.target.call(_execData.callData);
+
+        if (!status) {
+            revert Error.EXECUTION_FAILS_ON_DST();
+        }
+
+        emit MessageExecuted(msgId, _execData.target, _execData.nonce, _execData.callData);
     }
 
     /// @notice Update bridge receiver adapters.
     /// @dev called by admin to update receiver bridge adapters on all other chains
     function updateReceiverAdapter(address[] calldata _receiverAdapters, bool[] calldata _operations)
         external
-        onlyGovernanceTimelock
+        onlySelf
     {
         uint256 len = _receiverAdapters.length;
 
@@ -214,7 +189,7 @@
     }
 
     /// @notice Update power quorum threshold of message execution.
-    function updateQuorum(uint64 _quorum) external onlyGovernanceTimelock {
+    function updateQuorum(uint64 _quorum) external onlySelf {
         /// NOTE: should check 2/3 ?
         if (_quorum > trustedExecutor.length || _quorum == 0) {
             revert Error.INVALID_QUORUM_THRESHOLD();
@@ -222,12 +197,8 @@
         uint64 oldValue = quorum;
 
         quorum = _quorum;
-        emit QuorumUpdated(oldValue, _quorum);
-    }
-
-    /*/////////////////////////////////////////////////////////////////
-                            VIEW/READ-ONLY FUNCTIONS
-    ////////////////////////////////////////////////////////////////*/
+        emit quorumUpdated(oldValue, _quorum);
+    }
 
     /// @notice view message info, return (executed, msgPower, delivered adapters)
     function getMessageInfo(bytes32 msgId) public view returns (bool, uint256, string[] memory) {
