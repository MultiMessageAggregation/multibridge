--- conflicted
+++ resolved
@@ -204,16 +204,10 @@
 
         if (msgCurrentVotes != 0) {
             uint256 currIndex;
-<<<<<<< HEAD
-            for (uint256 i; i < trustedExecutor.length;) {
-                if (msgDeliveries[msgId][trustedExecutor[i]]) {
-                    successfulBridge[currIndex] = IMessageReceiverAdapter(trustedExecutor[i]).name();
-=======
             address[] memory executors = getTrustedExecutors();
             for (uint256 i; i < executors.length;) {
-                if (isDuplicateAdapter[msgId][executors[i]]) {
+                if (msgDeliveries[msgId][executors[i]]) {
                     successfulBridge[currIndex] = IMessageReceiverAdapter(executors[i]).name();
->>>>>>> 75c795b7
                     ++currIndex;
                 }
 
